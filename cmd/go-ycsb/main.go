// Copyright 2018 PingCAP, Inc.
//
// Licensed under the Apache License, Version 2.0 (the "License");
// you may not use this file except in compliance with the License.
// You may obtain a copy of the License at
//
//     http://www.apache.org/licenses/LICENSE-2.0
//
// Unless required by applicable law or agreed to in writing, software
// distributed under the License is distributed on an "AS IS" BASIS,
// See the License for the specific language governing permissions and
// limitations under the License.

package main

import (
	"context"
	"net/http"
	_ "net/http/pprof"
	"os"
	"os/signal"
	"strings"
	"syscall"
	"time"

	"github.com/magiconair/properties"

	// Register workload

	"fmt"

	"github.com/pingcap/go-ycsb/pkg/client"
	"github.com/pingcap/go-ycsb/pkg/measurement"
	"github.com/pingcap/go-ycsb/pkg/prop"
	"github.com/pingcap/go-ycsb/pkg/util"
	_ "github.com/pingcap/go-ycsb/pkg/workload"
	"github.com/pingcap/go-ycsb/pkg/ycsb"
	"github.com/spf13/cobra"

	// Register basic database
	_ "github.com/pingcap/go-ycsb/db/basic"
	// Register MySQL database
	_ "github.com/pingcap/go-ycsb/db/mysql"
	// Register TiKV database
	_ "github.com/pingcap/go-ycsb/db/tikv"
	// Register PostgreSQL database
	_ "github.com/pingcap/go-ycsb/db/pg"
	// Register Aerospike database
	_ "github.com/pingcap/go-ycsb/db/aerospike"
	// Register Badger database
	_ "github.com/pingcap/go-ycsb/db/badger"
	// Register RocksDB database
	_ "github.com/pingcap/go-ycsb/db/rocksdb"
<<<<<<< HEAD
	// Register pegasus database
	_ "github.com/pingcap/go-ycsb/db/pegasus"
=======
	// Register Spanner database
	_ "github.com/pingcap/go-ycsb/db/spanner"
>>>>>>> 06fd2942
)

var (
	propertyFiles  []string
	propertyValues []string
	dbName         string
	tableName      string

	globalContext context.Context
	globalCancel  context.CancelFunc

	globalDB       ycsb.DB
	globalWorkload ycsb.Workload
	globalProps    *properties.Properties
)

func initialGlobal(dbName string, onProperties func()) {
	globalProps = properties.NewProperties()
	if len(propertyFiles) > 0 {
		globalProps = properties.MustLoadFiles(propertyFiles, properties.UTF8, false)
	}

	for _, prop := range propertyValues {
		seps := strings.SplitN(prop, "=", 2)
		globalProps.Set(seps[0], seps[1])
	}

	if onProperties != nil {
		onProperties()
	}

	addr := globalProps.GetString(prop.DebugPprof, prop.DebugPprofDefault)
	go func() {
		http.ListenAndServe(addr, nil)
	}()

	measurement.InitMeasure(globalProps)

	if len(tableName) == 0 {
		tableName = globalProps.GetString(prop.TableName, prop.TableNameDefault)
	}

	workloadName := globalProps.GetString(prop.Workload, "core")
	workloadCreator := ycsb.GetWorkloadCreator(workloadName)

	var err error
	if globalWorkload, err = workloadCreator.Create(globalProps); err != nil {
		util.Fatalf("create workload %s failed %v", workloadName, err)
	}

	dbCreator := ycsb.GetDBCreator(dbName)
	if dbCreator == nil {
		util.Fatalf("%s is not registered", dbName)
	}
	if globalDB, err = dbCreator.Create(globalProps); err != nil {
		util.Fatalf("create db %s failed %v", dbName, err)
	}
	globalDB = client.DbWrapper{globalDB}
}

func main() {
	globalContext, globalCancel = context.WithCancel(context.Background())

	sc := make(chan os.Signal, 1)
	signal.Notify(sc,
		syscall.SIGHUP,
		syscall.SIGINT,
		syscall.SIGTERM,
		syscall.SIGQUIT)

	closeDone := make(chan struct{}, 1)
	go func() {
		sig := <-sc
		fmt.Printf("\nGot signal [%v] to exit.\n", sig)
		globalCancel()

		select {
		case <-sc:
			// send signal again, return directly
			fmt.Printf("\nGot signal [%v] again to exit.\n", sig)
			os.Exit(1)
		case <-time.After(10 * time.Second):
			fmt.Print("\nWait 10s for closed, force exit\n")
			os.Exit(1)
		case <-closeDone:
			return
		}
	}()

	rootCmd := &cobra.Command{
		Use:   "go-ycsb",
		Short: "Go YCSB",
	}

	rootCmd.AddCommand(
		newShellCommand(),
		newLoadCommand(),
		newRunCommand(),
	)

	cobra.EnablePrefixMatching = true

	if err := rootCmd.Execute(); err != nil {
		fmt.Println(rootCmd.UsageString())
	}

	globalCancel()
	if globalDB != nil {
		globalDB.Close()
	}

	if globalWorkload != nil {
		globalWorkload.Close()
	}

	closeDone <- struct{}{}
}<|MERGE_RESOLUTION|>--- conflicted
+++ resolved
@@ -51,13 +51,10 @@
 	_ "github.com/pingcap/go-ycsb/db/badger"
 	// Register RocksDB database
 	_ "github.com/pingcap/go-ycsb/db/rocksdb"
-<<<<<<< HEAD
+	// Register Spanner database
+	_ "github.com/pingcap/go-ycsb/db/spanner"
 	// Register pegasus database
 	_ "github.com/pingcap/go-ycsb/db/pegasus"
-=======
-	// Register Spanner database
-	_ "github.com/pingcap/go-ycsb/db/spanner"
->>>>>>> 06fd2942
 )
 
 var (
