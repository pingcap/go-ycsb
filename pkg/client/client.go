--- conflicted
+++ resolved
@@ -116,50 +116,28 @@
 
 	for w.opCount == 0 || w.opsDone < w.opCount {
 		var err error
-<<<<<<< HEAD
-		var insertCount int
+		opsCount := 1
 		if w.doTransactions {
 			if w.doBatch {
 				err = w.workload.DoBatchTransaction(ctx, w.batchSize, w.workDB)
-				insertCount = w.batchSize
+				opsCount = w.batchSize
 			} else {
 				err = w.workload.DoTransaction(ctx, w.workDB)
-				insertCount = 1
 			}
 		} else {
 			if w.doBatch {
 				err = w.workload.DoBatchInsert(ctx, w.batchSize, w.workDB)
-				insertCount = w.batchSize
+				opsCount = w.batchSize
 			} else {
 				err = w.workload.DoInsert(ctx, w.workDB)
-				insertCount = 1
-=======
-		opsCount := 1
-		if w.doTransactions {
-			// TODO: support the batch mode
-			err = w.workload.DoTransaction(ctx, w.workDB)
-		} else {
-			if w.doBatch {
-				opsCount, err = w.workload.DoBatchInsert(ctx, w.batchSize, w.workDB)
-			} else {
-				err = w.workload.DoInsert(ctx, w.workDB)
->>>>>>> 5e981910
 			}
 		}
 
 		if err != nil {
-<<<<<<< HEAD
-			// TODO: add error log
-			break
-		}
-
-		w.opsDone += int64(insertCount)
-=======
 			fmt.Printf("operation err: %v\n", err)
 		}
 
 		w.opsDone += int64(opsCount)
->>>>>>> 5e981910
 		w.throttle(ctx, startTime)
 
 		select {
