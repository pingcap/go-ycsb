--- conflicted
+++ resolved
@@ -48,8 +48,13 @@
 }
 
 // BatchRead wraps the BatchRead method in the interface of ycsb.DB
-func (db DbWrapper) BatchRead(ctx context.Context, table string, keys []string, fields []string) ([]map[string][]byte, error) {
-	panic("implement me")
+func (db DbWrapper) BatchRead(ctx context.Context, table string, keys []string, fields []string) (_ []map[string][]byte, err error) {
+	start := time.Now()
+	defer func() {
+		measure(start, "BATCH_READ", err)
+	}()
+
+	return db.DB.BatchRead(ctx, table, keys, fields)
 }
 
 // Scan wraps the Scan method in the interface of ycsb.DB
@@ -73,8 +78,13 @@
 }
 
 // BatchUpdate wraps the BatchUpdate method in the interface of ycsb.DB
-func (db DbWrapper) BatchUpdate(ctx context.Context, table string, keys []string, values []map[string][]byte) error {
-	panic("implement me")
+func (db DbWrapper) BatchUpdate(ctx context.Context, table string, keys []string, values []map[string][]byte) (err error) {
+	start := time.Now()
+	defer func() {
+		measure(start, "BATCH_UPDATE", err)
+	}()
+
+	return db.DB.BatchUpdate(ctx, table, keys, values)
 }
 
 // Insert wraps the Insert method in the interface of ycsb.DB
@@ -88,17 +98,10 @@
 }
 
 // BatchInsert wraps the BatchInsert method in the interface of ycsb.DB
-<<<<<<< HEAD
-func (db DbWrapper) BatchInsert(ctx context.Context, table string, keys []string, values []map[string][]byte) error {
-	start := time.Now()
-	defer func() {
-		measurement.Measure("BATCH_INSERT", time.Now().Sub(start))
-=======
 func (db DbWrapper) BatchInsert(ctx context.Context, table string, keys []string, values []map[string][]byte) (err error) {
 	start := time.Now()
 	defer func() {
 		measure(start, "BATCH_INSERT", err)
->>>>>>> 5e981910
 	}()
 
 	return db.DB.BatchInsert(ctx, table, keys, values)
@@ -115,6 +118,11 @@
 }
 
 // BatchDelete wraps the BatchDelete method in the interface of ycsb.DB
-func (db DbWrapper) BatchDelete(ctx context.Context, table string, keys []string) error {
-	panic("implement me")
+func (db DbWrapper) BatchDelete(ctx context.Context, table string, keys []string) (err error) {
+	start := time.Now()
+	defer func() {
+		measure(start, "BATCH_DELETE", err)
+	}()
+
+	return db.DB.BatchDelete(ctx, table, keys)
 }