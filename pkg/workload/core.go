--- conflicted
+++ resolved
@@ -13,756 +13,6 @@
 
 package workload
 
-<<<<<<< HEAD
-// import (
-// 	"bytes"
-// 	"context"
-// 	"fmt"
-// 	"math"
-// 	"math/rand"
-// 	"strconv"
-// 	"strings"
-// 	"sync"
-// 	"sync/atomic"
-// 	"time"
-
-// 	"github.com/magiconair/properties"
-// 	"github.com/pingcap/go-ycsb/pkg/generator"
-// 	"github.com/pingcap/go-ycsb/pkg/measurement"
-// 	"github.com/pingcap/go-ycsb/pkg/prop"
-// 	"github.com/pingcap/go-ycsb/pkg/util"
-// 	"github.com/pingcap/go-ycsb/pkg/ycsb"
-// )
-
-// type contextKey string
-
-// const StateKey = contextKey("core")
-
-// type CoreState struct {
-// 	R *rand.Rand
-// 	// FieldNames is a copy of Core.fieldNames to be goroutine-local
-// 	FieldNames []string
-// }
-
-// type OperationType int64
-
-// const (
-// 	read OperationType = iota + 1
-// 	update
-// 	insert
-// 	scan
-// 	readModifyWrite
-// )
-
-// // Core is the Core benchmark scenario. Represents a set of clients doing simple CRUD operations.
-// type Core struct {
-// 	p *properties.Properties
-
-// 	Table      string
-// 	fieldCount int64
-// 	fieldNames []string
-
-// 	fieldLengthGenerator ycsb.Generator
-// 	ReadAllFields        bool
-// 	WriteAllFields       bool
-// 	DataIntegrity        bool
-
-// 	keySequence                  ycsb.Generator
-// 	OperationChooser             *generator.Discrete
-// 	keyChooser                   ycsb.Generator
-// 	FieldChooser                 ycsb.Generator
-// 	transactionInsertKeySequence *generator.AcknowledgedCounter
-// 	scanLength                   ycsb.Generator
-// 	orderedInserts               bool
-// 	recordCount                  int64
-// 	zeroPadding                  int64
-// 	insertionRetryLimit          int64
-// 	insertionRetryInterval       int64
-
-// 	valuePool sync.Pool
-// }
-
-// func getFieldLengthGenerator(p *properties.Properties) ycsb.Generator {
-// 	var fieldLengthGenerator ycsb.Generator
-// 	fieldLengthDistribution := p.GetString(prop.FieldLengthDistribution, prop.FieldLengthDistributionDefault)
-// 	fieldLength := p.GetInt64(prop.FieldLength, prop.FieldLengthDefault)
-// 	fieldLengthHistogram := p.GetString(prop.FieldLengthHistogramFile, prop.FieldLengthHistogramFileDefault)
-
-// 	switch strings.ToLower(fieldLengthDistribution) {
-// 	case "constant":
-// 		fieldLengthGenerator = generator.NewConstant(fieldLength)
-// 	case "uniform":
-// 		fieldLengthGenerator = generator.NewUniform(1, fieldLength)
-// 	case "zipfian":
-// 		fieldLengthGenerator = generator.NewZipfianWithRange(1, fieldLength, generator.ZipfianConstant)
-// 	case "histogram":
-// 		fieldLengthGenerator = generator.NewHistogramFromFile(fieldLengthHistogram)
-// 	default:
-// 		util.Fatalf("unknown field length distribution %s", fieldLengthDistribution)
-// 	}
-
-// 	return fieldLengthGenerator
-// }
-
-// func createOperationGenerator(p *properties.Properties) *generator.Discrete {
-// 	readProportion := p.GetFloat64(prop.ReadProportion, prop.ReadProportionDefault)
-// 	updateProportion := p.GetFloat64(prop.UpdateProportion, prop.UpdateProportionDefault)
-// 	insertProportion := p.GetFloat64(prop.InsertProportion, prop.InsertProportionDefault)
-// 	scanProportion := p.GetFloat64(prop.ScanProportion, prop.ScanProportionDefault)
-// 	readModifyWriteProportion := p.GetFloat64(prop.ReadModifyWriteProportion, prop.ReadModifyWriteProportionDefault)
-// 	OpNum = p.GetInt("opNum", 10)
-// 	fmt.Printf("OpNum %d, read %f, write %f \n", OpNum, readProportion, updateProportion)
-// 	operationChooser := generator.NewDiscrete()
-// 	if readProportion > 0 {
-// 		operationChooser.Add(readProportion, int64(read))
-// 	}
-
-// 	if updateProportion > 0 {
-// 		operationChooser.Add(updateProportion, int64(update))
-// 	}
-
-// 	if insertProportion > 0 {
-// 		operationChooser.Add(insertProportion, int64(insert))
-// 	}
-
-// 	if scanProportion > 0 {
-// 		operationChooser.Add(scanProportion, int64(scan))
-// 	}
-
-// 	if readModifyWriteProportion > 0 {
-// 		operationChooser.Add(readModifyWriteProportion, int64(readModifyWrite))
-// 	}
-
-// 	return operationChooser
-// }
-
-// // Load implements the Workload Load interface.
-// func (c *Core) Load(ctx context.Context, db ycsb.DB, totalCount int64) error {
-// 	return nil
-// }
-
-// // InitThread implements the Workload InitThread interface.
-// func (c *Core) InitThread(ctx context.Context, _ int, _ int) context.Context {
-// 	r := rand.New(rand.NewSource(time.Now().UnixNano()))
-// 	fieldNames := make([]string, len(c.fieldNames))
-// 	copy(fieldNames, c.fieldNames)
-// 	state := &CoreState{
-// 		R:          r,
-// 		FieldNames: fieldNames,
-// 	}
-// 	return context.WithValue(ctx, StateKey, state)
-// }
-
-// // CleanupThread implements the Workload CleanupThread interface.
-// func (c *Core) CleanupThread(_ context.Context) {
-
-// }
-
-// // Close implements the Workload Close interface.
-// func (c *Core) Close() error {
-// 	return nil
-// }
-
-// func (c *Core) BuildKeyName(keyNum int64) string {
-// 	if !c.orderedInserts {
-// 		keyNum = util.Hash64(keyNum)
-// 	}
-
-// 	prefix := c.p.GetString(prop.KeyPrefix, prop.KeyPrefixDefault)
-// 	return fmt.Sprintf("%s%0[3]*[2]d", prefix, keyNum, c.zeroPadding)
-// }
-
-// func (c *Core) BuildSingleValue(state *CoreState, key string) map[string][]byte {
-// 	values := make(map[string][]byte, 1)
-
-// 	r := state.R
-// 	fieldKey := state.FieldNames[c.FieldChooser.Next(r)]
-
-// 	var buf []byte
-// 	if c.DataIntegrity {
-// 		buf = c.buildDeterministicValue(state, key, fieldKey)
-// 	} else {
-// 		buf = c.buildRandomValue(state)
-// 	}
-
-// 	values[fieldKey] = buf
-
-// 	return values
-// }
-
-// func (c *Core) BuildValues(state *CoreState, key string) map[string][]byte {
-// 	values := make(map[string][]byte, c.fieldCount)
-
-// 	for _, fieldKey := range state.FieldNames {
-// 		var buf []byte
-// 		if c.DataIntegrity {
-// 			buf = c.buildDeterministicValue(state, key, fieldKey)
-// 		} else {
-// 			buf = c.buildRandomValue(state)
-// 		}
-
-// 		values[fieldKey] = buf
-// 	}
-// 	return values
-// }
-
-// func (c *Core) getValueBuffer(size int) []byte {
-// 	buf := c.valuePool.Get().([]byte)
-// 	if cap(buf) >= size {
-// 		return buf[0:size]
-// 	}
-
-// 	return make([]byte, size)
-// }
-
-// func (c *Core) PutValues(values map[string][]byte) {
-// 	for _, value := range values {
-// 		c.valuePool.Put(value)
-// 	}
-// }
-
-// func (c *Core) buildRandomValue(state *CoreState) []byte {
-// 	// TODO: use pool for the buffer
-// 	r := state.R
-// 	buf := c.getValueBuffer(int(c.fieldLengthGenerator.Next(r)))
-// 	util.RandBytes(r, buf)
-// 	return buf
-// }
-
-// func (c *Core) buildDeterministicValue(state *CoreState, key string, fieldKey string) []byte {
-// 	// TODO: use pool for the buffer
-// 	r := state.R
-// 	size := c.fieldLengthGenerator.Next(r)
-// 	buf := c.getValueBuffer(int(size + 21))
-// 	b := bytes.NewBuffer(buf[0:0])
-// 	b.WriteString(key)
-// 	b.WriteByte(':')
-// 	b.WriteString(strings.ToLower(fieldKey))
-// 	for int64(b.Len()) < size {
-// 		b.WriteByte(':')
-// 		n := util.BytesHash64(b.Bytes())
-// 		b.WriteString(strconv.FormatUint(uint64(n), 10))
-// 	}
-// 	b.Truncate(int(size))
-// 	return b.Bytes()
-// }
-
-// func (c *Core) VerifyRow(state *CoreState, key string, values map[string][]byte) {
-// 	if len(values) == 0 {
-// 		// null data here, need panic?
-// 		return
-// 	}
-
-// 	for fieldKey, value := range values {
-// 		expected := c.buildDeterministicValue(state, key, fieldKey)
-// 		if !bytes.Equal(expected, value) {
-// 			util.Fatalf("unexpected deterministic value, expect %q, but got %q", expected, value)
-// 		}
-// 	}
-// }
-
-// // DoInsert implements the Workload DoInsert interface.
-// func (c *Core) DoInsert(ctx context.Context, db ycsb.DB) error {
-// 	state := ctx.Value(StateKey).(*CoreState)
-// 	r := state.R
-// 	keyNum := c.keySequence.Next(r)
-// 	dbKey := c.BuildKeyName(keyNum)
-// 	values := c.BuildValues(state, dbKey)
-// 	defer c.PutValues(values)
-
-// 	numOfRetries := int64(0)
-
-// 	var err error
-// 	for {
-// 		err = db.Insert(ctx, c.Table, dbKey, values)
-// 		if err == nil {
-// 			break
-// 		}
-
-// 		select {
-// 		case <-ctx.Done():
-// 			if ctx.Err() == context.Canceled {
-// 				return nil
-// 			}
-// 		default:
-// 		}
-
-// 		// Retry if configured. Without retrying, the load process will fail
-// 		// even if one single insertion fails. User can optionally configure
-// 		// an insertion retry limit (default is 0) to enable retry.
-// 		numOfRetries++
-// 		if numOfRetries > c.insertionRetryLimit {
-// 			break
-// 		}
-
-// 		// Sleep for a random time betweensz [0.8, 1.2)*insertionRetryInterval
-// 		sleepTimeMs := float64((c.insertionRetryInterval * 1000)) * (0.8 + 0.4*r.Float64())
-
-// 		time.Sleep(time.Duration(sleepTimeMs) * time.Millisecond)
-// 	}
-
-// 	return err
-// }
-
-// // DoBatchInsert implements the Workload DoBatchInsert interface.
-// func (c *Core) DoBatchInsert(ctx context.Context, batchSize int, db ycsb.DB) error {
-// 	batchDB, ok := db.(ycsb.BatchDB)
-// 	if !ok {
-// 		return fmt.Errorf("the %T does't implement the batchDB interface", db)
-// 	}
-// 	state := ctx.Value(StateKey).(*CoreState)
-// 	r := state.R
-// 	var keys []string
-// 	var values []map[string][]byte
-// 	for i := 0; i < batchSize; i++ {
-// 		keyNum := c.keySequence.Next(r)
-// 		dbKey := c.BuildKeyName(keyNum)
-// 		keys = append(keys, dbKey)
-// 		values = append(values, c.BuildValues(state, dbKey))
-// 	}
-// 	defer func() {
-// 		for _, value := range values {
-// 			c.PutValues(value)
-// 		}
-// 	}()
-
-// 	numOfRetries := int64(0)
-// 	var err error
-// 	for {
-// 		err = batchDB.BatchInsert(ctx, c.Table, keys, values)
-// 		if err == nil {
-// 			break
-// 		}
-
-// 		select {
-// 		case <-ctx.Done():
-// 			if ctx.Err() == context.Canceled {
-// 				return nil
-// 			}
-// 		default:
-// 		}
-
-// 		// Retry if configured. Without retrying, the load process will fail
-// 		// even if one single insertion fails. User can optionally configure
-// 		// an insertion retry limit (default is 0) to enable retry.
-// 		numOfRetries++
-// 		if numOfRetries > c.insertionRetryLimit {
-// 			break
-// 		}
-
-// 		// Sleep for a random time betweensz [0.8, 1.2)*insertionRetryInterval
-// 		sleepTimeMs := float64((c.insertionRetryInterval * 1000)) * (0.8 + 0.4*r.Float64())
-
-// 		time.Sleep(time.Duration(sleepTimeMs) * time.Millisecond)
-// 	}
-// 	return err
-// }
-
-// // DoTransaction implements the Workload DoTransaction interface.
-// func (c *Core) DoTransaction(ctx context.Context, db ycsb.DB) error {
-// 	state := ctx.Value(StateKey).(*CoreState)
-// 	r := state.R
-
-// 	operation := OperationType(c.OperationChooser.Next(r))
-// 	switch operation {
-// 	case read:
-// 		//return c.DoTransactionRead(ctx, db, state)
-// 		return c.DoTransactionOps(ctx, db, state, read)
-// 	case update:
-// 		return c.DoTransactionOps(ctx, db, state, update)
-// 		//return c.DoTransactionUpdate(ctx, db, state)
-// 	case insert:
-// 		return c.DoTransactionInsert(ctx, db, state)
-// 	case scan:
-// 		return c.DoTransactionScan(ctx, db, state)
-// 	default:
-// 		return c.DoTransactionReadModifyWrite(ctx, db, state)
-// 	}
-// 	return nil
-// }
-
-// var OpNum = 10
-
-// var TotalReadCounter uint64 = 0
-// var TotalUpdateCounter uint64 = 0
-
-// func (c *Core) DoTransactionOps(ctx context.Context, db ycsb.DB, state *CoreState, first_op OperationType) error {
-// 	//fmt.Println("taas_tikv DoTransactionOps")
-// 	keys := make([]string, OpNum)
-// 	values := make([]map[string][]byte, OpNum)
-// 	var readOpNum, writeOpNum uint64 = 0, 0
-// 	keyNum1 := c.NextKeyNum(state)
-// 	keyName1 := c.BuildKeyName(keyNum1)
-// 	keys[0] = keyName1
-// 	if first_op == read {
-// 		values[0] = nil
-// 		readOpNum++
-// 		atomic.AddUint64(&TotalReadCounter, 1)
-// 	} else {
-// 		values[0] = c.BuildValues(state, keyName1)
-// 		writeOpNum++
-// 		atomic.AddUint64(&TotalUpdateCounter, 1)
-// 	}
-// 	for i := 1; i < OpNum; i++ {
-// 		state1 := ctx.Value(StateKey).(*CoreState)
-// 		r := state1.R
-// 		operation := OperationType(c.OperationChooser.Next(r))
-// 		switch operation {
-// 		case read:
-// 			keyNum := c.NextKeyNum(state1)
-// 			keyName := c.BuildKeyName(keyNum)
-// 			keys[i] = keyName
-// 			values[i] = nil
-// 			readOpNum++
-// 			atomic.AddUint64(&TotalReadCounter, 1)
-// 			break
-// 		case update:
-// 			keyNum := c.NextKeyNum(state1)
-// 			keyName := c.BuildKeyName(keyNum)
-// 			keys[i] = keyName
-// 			values[i] = c.BuildValues(state1, keyName)
-// 			writeOpNum++
-// 			atomic.AddUint64(&TotalUpdateCounter, 1)
-// 			break
-// 		default:
-// 			fmt.Printf("other operation type %d\n", operation)
-// 			break
-// 		}
-// 	}
-
-// 	return db.CommitToTaas(ctx, c.Table, keys, values)
-// }
-
-// // DoBatchTransaction implements the Workload DoBatchTransaction interface
-// func (c *Core) DoBatchTransaction(ctx context.Context, batchSize int, db ycsb.DB) error {
-// 	batchDB, ok := db.(ycsb.BatchDB)
-// 	if !ok {
-// 		return fmt.Errorf("the %T does't implement the batchDB interface", db)
-// 	}
-// 	state := ctx.Value(StateKey).(*CoreState)
-// 	r := state.R
-
-// 	operation := OperationType(c.OperationChooser.Next(r))
-// 	switch operation {
-// 	case read:
-// 		return c.doBatchTransactionRead(ctx, batchSize, batchDB, state)
-// 	case insert:
-// 		return c.doBatchTransactionInsert(ctx, batchSize, batchDB, state)
-// 	case update:
-// 		return c.doBatchTransactionUpdate(ctx, batchSize, batchDB, state)
-// 	case scan:
-// 		panic("The batch mode don't support the scan operation")
-// 	default:
-// 		return nil
-// 	}
-// }
-
-// func (c *Core) NextKeyNum(state *CoreState) int64 {
-// 	r := state.R
-// 	keyNum := int64(0)
-// 	if _, ok := c.keyChooser.(*generator.Exponential); ok {
-// 		keyNum = -1
-// 		for keyNum < 0 {
-// 			keyNum = c.transactionInsertKeySequence.Last() - c.keyChooser.Next(r)
-// 		}
-// 	} else {
-// 		keyNum = c.keyChooser.Next(r)
-// 	}
-// 	return keyNum
-// }
-
-// func (c *Core) DoTransactionRead(ctx context.Context, db ycsb.DB, state *CoreState) error {
-// 	r := state.R
-// 	keyNum := c.NextKeyNum(state)
-// 	keyName := c.BuildKeyName(keyNum)
-
-// 	var fields []string
-// 	if !c.ReadAllFields {
-// 		fieldName := state.FieldNames[c.FieldChooser.Next(r)]
-// 		fields = append(fields, fieldName)
-// 	} else {
-// 		fields = state.FieldNames
-// 	}
-
-// 	values, err := db.Read(ctx, c.Table, keyName, fields)
-// 	if err != nil {
-// 		return err
-// 	}
-
-// 	if c.DataIntegrity {
-// 		c.VerifyRow(state, keyName, values)
-// 	}
-
-// 	return nil
-// }
-
-// func (c *Core) DoTransactionReadModifyWrite(ctx context.Context, db ycsb.DB, state *CoreState) error {
-// 	start := time.Now()
-// 	defer func() {
-// 		measurement.Measure("READ_MODIFY_WRITE", start, time.Now().Sub(start))
-// 	}()
-
-// 	r := state.R
-// 	keyNum := c.NextKeyNum(state)
-// 	keyName := c.BuildKeyName(keyNum)
-
-// 	var fields []string
-// 	if !c.ReadAllFields {
-// 		fieldName := state.FieldNames[c.FieldChooser.Next(r)]
-// 		fields = append(fields, fieldName)
-// 	} else {
-// 		fields = state.FieldNames
-// 	}
-
-// 	var values map[string][]byte
-// 	if c.WriteAllFields {
-// 		values = c.BuildValues(state, keyName)
-// 	} else {
-// 		values = c.BuildSingleValue(state, keyName)
-// 	}
-// 	defer c.PutValues(values)
-
-// 	readValues, err := db.Read(ctx, c.Table, keyName, fields)
-// 	if err != nil {
-// 		return err
-// 	}
-
-// 	if err := db.Update(ctx, c.Table, keyName, values); err != nil {
-// 		return err
-// 	}
-
-// 	if c.DataIntegrity {
-// 		c.VerifyRow(state, keyName, readValues)
-// 	}
-
-// 	return nil
-// }
-
-// func (c *Core) DoTransactionInsert(ctx context.Context, db ycsb.DB, state *CoreState) error {
-// 	r := state.R
-// 	keyNum := c.transactionInsertKeySequence.Next(r)
-// 	defer c.transactionInsertKeySequence.Acknowledge(keyNum)
-// 	dbKey := c.BuildKeyName(keyNum)
-// 	values := c.BuildValues(state, dbKey)
-// 	defer c.PutValues(values)
-
-// 	return db.Insert(ctx, c.Table, dbKey, values)
-// }
-
-// func (c *Core) DoTransactionScan(ctx context.Context, db ycsb.DB, state *CoreState) error {
-// 	r := state.R
-// 	keyNum := c.NextKeyNum(state)
-// 	startKeyName := c.BuildKeyName(keyNum)
-
-// 	scanLen := c.scanLength.Next(r)
-
-// 	var fields []string
-// 	if !c.ReadAllFields {
-// 		fieldName := state.FieldNames[c.FieldChooser.Next(r)]
-// 		fields = append(fields, fieldName)
-// 	} else {
-// 		fields = state.FieldNames
-// 	}
-
-// 	_, err := db.Scan(ctx, c.Table, startKeyName, int(scanLen), fields)
-
-// 	return err
-// }
-
-// func (c *Core) DoTransactionUpdate(ctx context.Context, db ycsb.DB, state *CoreState) error {
-// 	keyNum := c.NextKeyNum(state)
-// 	keyName := c.BuildKeyName(keyNum)
-
-// 	var values map[string][]byte
-// 	if c.WriteAllFields {
-// 		values = c.BuildValues(state, keyName)
-// 	} else {
-// 		values = c.BuildSingleValue(state, keyName)
-// 	}
-
-// 	defer c.PutValues(values)
-
-// 	return db.Update(ctx, c.Table, keyName, values)
-// }
-
-// func (c *Core) doBatchTransactionRead(ctx context.Context, batchSize int, db ycsb.BatchDB, state *CoreState) error {
-// 	r := state.R
-// 	var fields []string
-
-// 	if !c.ReadAllFields {
-// 		fieldName := state.FieldNames[c.FieldChooser.Next(r)]
-// 		fields = append(fields, fieldName)
-// 	} else {
-// 		fields = state.FieldNames
-// 	}
-
-// 	keys := make([]string, batchSize)
-// 	for i := 0; i < batchSize; i++ {
-// 		keys[i] = c.BuildKeyName(c.NextKeyNum(state))
-// 	}
-
-// 	_, err := db.BatchRead(ctx, c.Table, keys, fields)
-// 	if err != nil {
-// 		return err
-// 	}
-
-// 	// TODO should we verify the result?
-// 	return nil
-// }
-
-// func (c *Core) doBatchTransactionInsert(ctx context.Context, batchSize int, db ycsb.BatchDB, state *CoreState) error {
-// 	r := state.R
-// 	keys := make([]string, batchSize)
-// 	values := make([]map[string][]byte, batchSize)
-// 	for i := 0; i < batchSize; i++ {
-// 		keyNum := c.transactionInsertKeySequence.Next(r)
-// 		keyName := c.BuildKeyName(keyNum)
-// 		keys[i] = keyName
-// 		if c.WriteAllFields {
-// 			values[i] = c.BuildValues(state, keyName)
-// 		} else {
-// 			values[i] = c.BuildSingleValue(state, keyName)
-// 		}
-// 		c.transactionInsertKeySequence.Acknowledge(keyNum)
-// 	}
-
-// 	defer func() {
-// 		for _, value := range values {
-// 			c.PutValues(value)
-// 		}
-// 	}()
-
-// 	return db.BatchInsert(ctx, c.Table, keys, values)
-// }
-
-// func (c *Core) doBatchTransactionUpdate(ctx context.Context, batchSize int, db ycsb.BatchDB, state *CoreState) error {
-// 	keys := make([]string, batchSize)
-// 	values := make([]map[string][]byte, batchSize)
-// 	for i := 0; i < batchSize; i++ {
-// 		keyNum := c.NextKeyNum(state)
-// 		keyName := c.BuildKeyName(keyNum)
-// 		keys[i] = keyName
-// 		if c.WriteAllFields {
-// 			values[i] = c.BuildValues(state, keyName)
-// 		} else {
-// 			values[i] = c.BuildSingleValue(state, keyName)
-// 		}
-// 	}
-
-// 	defer func() {
-// 		for _, value := range values {
-// 			c.PutValues(value)
-// 		}
-// 	}()
-
-// 	return db.BatchUpdate(ctx, c.Table, keys, values)
-// }
-
-// // CoreCreator creates the Core workload.
-// type coreCreator struct {
-// }
-
-// // Create implements the WorkloadCreator Create interface.
-// func (coreCreator) Create(p *properties.Properties) (ycsb.Workload, error) {
-// 	c := new(Core)
-// 	c.p = p
-// 	c.Table = p.GetString(prop.TableName, prop.TableNameDefault)
-// 	c.fieldCount = p.GetInt64(prop.FieldCount, prop.FieldCountDefault)
-// 	c.fieldNames = make([]string, c.fieldCount)
-// 	for i := int64(0); i < c.fieldCount; i++ {
-// 		c.fieldNames[i] = fmt.Sprintf("field%d", i)
-// 	}
-// 	c.fieldLengthGenerator = getFieldLengthGenerator(p)
-// 	c.recordCount = p.GetInt64(prop.RecordCount, prop.RecordCountDefault)
-// 	if c.recordCount == 0 {
-// 		c.recordCount = int64(math.MaxInt32)
-// 	}
-
-// 	requestDistrib := p.GetString(prop.RequestDistribution, prop.RequestDistributionDefault)
-// 	maxScanLength := p.GetInt64(prop.MaxScanLength, prop.MaxScanLengthDefault)
-// 	scanLengthDistrib := p.GetString(prop.ScanLengthDistribution, prop.ScanLengthDistributionDefault)
-
-// 	insertStart := p.GetInt64(prop.InsertStart, prop.InsertStartDefault)
-// 	insertCount := p.GetInt64(prop.InsertCount, c.recordCount-insertStart)
-// 	if c.recordCount < insertStart+insertCount {
-// 		util.Fatalf("record count %d must be bigger than insert start %d + count %d",
-// 			c.recordCount, insertStart, insertCount)
-// 	}
-// 	c.zeroPadding = p.GetInt64(prop.ZeroPadding, prop.ZeroPaddingDefault)
-// 	c.ReadAllFields = p.GetBool(prop.ReadAllFields, prop.ReadALlFieldsDefault)
-// 	c.WriteAllFields = p.GetBool(prop.WriteAllFields, prop.WriteAllFieldsDefault)
-// 	c.DataIntegrity = p.GetBool(prop.DataIntegrity, prop.DataIntegrityDefault)
-// 	fieldLengthDistribution := p.GetString(prop.FieldLengthDistribution, prop.FieldLengthDistributionDefault)
-// 	if c.DataIntegrity && fieldLengthDistribution != "constant" {
-// 		util.Fatal("must have constant field size to check data integrity")
-// 	}
-
-// 	if p.GetString(prop.InsertOrder, prop.InsertOrderDefault) == "hashed" {
-// 		c.orderedInserts = false
-// 	} else {
-// 		c.orderedInserts = true
-// 	}
-
-// 	c.keySequence = generator.NewCounter(insertStart)
-// 	c.OperationChooser = createOperationGenerator(p)
-// 	var keyrangeLowerBound int64 = insertStart
-// 	var keyrangeUpperBound int64 = insertStart + insertCount - 1
-
-// 	c.transactionInsertKeySequence = generator.NewAcknowledgedCounter(c.recordCount)
-// 	switch requestDistrib {
-// 	case "uniform":
-// 		c.keyChooser = generator.NewUniform(keyrangeLowerBound, keyrangeUpperBound)
-// 	case "sequential":
-// 		c.keyChooser = generator.NewSequential(keyrangeLowerBound, keyrangeUpperBound)
-// 	case "zipfian":
-// 		insertProportion := p.GetFloat64(prop.InsertProportion, prop.InsertProportionDefault)
-// 		opCount := p.GetInt64(prop.OperationCount, 0)
-// 		expectedNewKeys := int64(float64(opCount) * insertProportion * 2.0)
-// 		keyrangeUpperBound = insertStart + insertCount + expectedNewKeys
-// 		c.keyChooser = generator.NewScrambledZipfian(keyrangeLowerBound, keyrangeUpperBound, generator.ZipfianConstant)
-// 	case "latest":
-// 		c.keyChooser = generator.NewSkewedLatest(c.transactionInsertKeySequence)
-// 	case "hotspot":
-// 		hotsetFraction := p.GetFloat64(prop.HotspotDataFraction, prop.HotspotDataFractionDefault)
-// 		hotopnFraction := p.GetFloat64(prop.HotspotOpnFraction, prop.HotspotOpnFractionDefault)
-// 		c.keyChooser = generator.NewHotspot(keyrangeLowerBound, keyrangeUpperBound, hotsetFraction, hotopnFraction)
-// 	case "exponential":
-// 		percentile := p.GetFloat64(prop.ExponentialPercentile, prop.ExponentialPercentileDefault)
-// 		frac := p.GetFloat64(prop.ExponentialFrac, prop.ExponentialFracDefault)
-// 		c.keyChooser = generator.NewExponential(percentile, float64(c.recordCount)*frac)
-// 	default:
-// 		util.Fatalf("unknown request distribution %s", requestDistrib)
-// 	}
-// 	fmt.Println(fmt.Sprintf("Using request distribution '%s' a keyrange of [%d %d]", requestDistrib, keyrangeLowerBound, keyrangeUpperBound))
-
-// 	c.FieldChooser = generator.NewUniform(0, c.fieldCount-1)
-// 	switch scanLengthDistrib {
-// 	case "uniform":
-// 		c.scanLength = generator.NewUniform(1, maxScanLength)
-// 	case "zipfian":
-// 		c.scanLength = generator.NewZipfianWithRange(1, maxScanLength, generator.ZipfianConstant)
-// 	default:
-// 		util.Fatalf("distribution %s not allowed for scan length", scanLengthDistrib)
-// 	}
-
-// 	c.insertionRetryLimit = p.GetInt64(prop.InsertionRetryLimit, prop.InsertionRetryLimitDefault)
-// 	c.insertionRetryInterval = p.GetInt64(prop.InsertionRetryInterval, prop.InsertionRetryIntervalDefault)
-
-// 	fieldLength := p.GetInt64(prop.FieldLength, prop.FieldLengthDefault)
-// 	c.valuePool = sync.Pool{
-// 		New: func() interface{} {
-// 			return make([]byte, fieldLength)
-// 		},
-// 	}
-
-// 	return c, nil
-// }
-
-// func init() {
-// 	ycsb.RegisterWorkloadCreator("core", coreCreator{})
-// 	ycsb.RegisterWorkloadCreator("site.ycsb.workloads.CoreWorkload", coreCreator{})
-// }
-=======
 import (
 	"bytes"
 	"context"
@@ -1453,5 +703,4 @@
 func init() {
 	ycsb.RegisterWorkloadCreator("core", coreCreator{})
 	ycsb.RegisterWorkloadCreator("site.ycsb.workloads.CoreWorkload", coreCreator{})
-}
->>>>>>> fc21cf0d
+}