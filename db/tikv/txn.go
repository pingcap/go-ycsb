--- conflicted
+++ resolved
@@ -19,10 +19,7 @@
 	"strings"
 
 	"github.com/tikv/client-go/v2/txnkv"
-<<<<<<< HEAD
-=======
 	"github.com/tikv/client-go/v2/txnkv/transaction"
->>>>>>> 0714d3e0
 
 	"github.com/magiconair/properties"
 	"github.com/pingcap/go-ycsb/pkg/util"
@@ -84,12 +81,6 @@
 	return util.Slice(fmt.Sprintf("%s:%s", table, key))
 }
 
-<<<<<<< HEAD
-=======
-func (db *txnDB) ToSqlDB() *sql.DB {
-	return nil
-}
-
 func (db *txnDB) beginTxn() (*transaction.KVTxn, error) {
 	txn, err := db.db.Begin()
 	if err != nil {
@@ -102,7 +93,6 @@
 	return txn, err
 }
 
->>>>>>> 0714d3e0
 func (db *txnDB) Read(ctx context.Context, table string, key string, fields []string) (map[string][]byte, error) {
 	tx, err := db.db.Begin()
 	if err != nil {
